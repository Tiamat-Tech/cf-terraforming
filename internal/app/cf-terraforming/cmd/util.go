--- conflicted
+++ resolved
@@ -169,7 +169,6 @@
 	return result
 }
 
-<<<<<<< HEAD
 func processBlocks(schemaBlock *tfjson.SchemaBlock, structData map[string]interface{}, parent *hclwrite.Body, parentBlock string) {
 	keys := make([]string, 0, len(structData))
 	for k := range structData {
@@ -212,159 +211,6 @@
 			}
 			if _, ok := schemaBlock.Attributes[block]; ok && (schemaBlock.Attributes[block].Optional || schemaBlock.Attributes[block].Required) {
 				writeAttrLine(block, structData[block], false, parent)
-=======
-func buildBlocks(schemaBlock *tfjson.SchemaBlock, structData map[string]interface{}) string {
-	attributes := make(map[string]interface{})
-	flatten("", structData, attributes)
-	return nestBlocks(schemaBlock, attributes, "")
-}
-
-// flattening the API response into a queryable map, that follows the nesting layers of our TF resource schema
-// i.e. the following entry: attributes["rules.2.action_parameters.edge_ttl.status_code_ttl.0.status_code_range"]
-// contains map[from:100 to:200].
-func flatten(keyPrefix string, data interface{}, attributes map[string]interface{}) {
-	putAttribute(attributes, keyPrefix, "", data)
-	switch data.(type) {
-	case map[string]interface{}:
-		for k1, d := range data.(map[string]interface{}) {
-			if keyPrefix != "" {
-				flatten(fmt.Sprintf("%v.%v", keyPrefix, k1), d, attributes)
-			} else {
-				flatten(fmt.Sprintf("%v", k1), d, attributes)
-			}
-		}
-	case []interface{}:
-		for k1, value := range data.([]interface{}) {
-			if keyPrefix != "" {
-				flatten(fmt.Sprintf("%v.%v", keyPrefix, k1), value, attributes)
-			} else {
-				flatten(fmt.Sprintf("%v", k1), value, attributes)
-			}
-		}
-	case []map[string]interface{}:
-		for k1, e2 := range data.([]map[string]interface{}) {
-			if keyPrefix != "" {
-				flatten(fmt.Sprintf("%v.%v", keyPrefix, k1), e2, attributes)
-			} else {
-				flatten(fmt.Sprintf("%v", k1), e2, attributes)
-			}
-		}
-	}
-}
-
-func putAttribute(attributes map[string]interface{}, keyPrefix, key string, element interface{}) {
-	if keyPrefix != "" && key != "" {
-		attributes[fmt.Sprintf("%v.%v", keyPrefix, key)] = element
-	} else if key != "" {
-		attributes[fmt.Sprintf("%v", key)] = element
-	} else if keyPrefix != "" {
-		attributes[fmt.Sprintf("%v", keyPrefix)] = element
-	}
-}
-
-func nestBlocks(schemaBlock *tfjson.SchemaBlock, attributes map[string]interface{}, queryPrefix string) string {
-	output := ""
-
-	sortedNestedBlocks := make([]string, 0, len(schemaBlock.NestedBlocks))
-	for k := range schemaBlock.NestedBlocks {
-		sortedNestedBlocks = append(sortedNestedBlocks, k)
-	}
-	sort.Strings(sortedNestedBlocks)
-
-	for _, block := range sortedNestedBlocks {
-		if schemaBlock.NestedBlocks[block].NestingMode == "list" || schemaBlock.NestedBlocks[block].NestingMode == "set" {
-			sortedInnerAttributes := make([]string, 0, len(schemaBlock.NestedBlocks[block].Block.Attributes))
-
-			for k := range schemaBlock.NestedBlocks[block].Block.Attributes {
-				sortedInnerAttributes = append(sortedInnerAttributes, k)
-			}
-
-			sort.Strings(sortedInnerAttributes)
-
-			for attrName, attrConfig := range schemaBlock.NestedBlocks[block].Block.Attributes {
-				if attrConfig.Computed && !attrConfig.Optional {
-					schemaBlock.NestedBlocks[block].Block.Attributes[attrName].AttributeType = cty.NilType
-				}
-			}
-
-			// Build a query from block names and array iterators to match the schma level we are at.
-			// i.e. rules.2.action_parameters.edge_ttl.status_code_ttl.0.status_code_range.
-			var query string
-			if queryPrefix == "" {
-				query = block
-			} else {
-				query = fmt.Sprintf("%v.%v", queryPrefix, block)
-			}
-
-			// Let's query that attribute from our map.
-			attribute := attributes[query]
-			if attribute == nil {
-				continue
-			}
-
-			switch attribute.(type) {
-			case []interface{}:
-				for i, attr := range attribute.([]interface{}) {
-					indexedQuery := fmt.Sprintf("%v.%v", query, i)
-					nestedBlockOutput := nestBlocks(schemaBlock.NestedBlocks[block].Block, attributes, indexedQuery)
-					repeatedBlockOutput := writeNestedBlock(sortedInnerAttributes, schemaBlock.NestedBlocks[block].Block, attr.(map[string]interface{}))
-					appendBlock(&output, block, nestedBlockOutput, repeatedBlockOutput)
-				}
-			case []map[string]interface{}:
-				for i, attr := range attribute.([]map[string]interface{}) {
-					indexedQuery := fmt.Sprintf("%v.%v", query, i)
-					nestedBlockOutput := nestBlocks(schemaBlock.NestedBlocks[block].Block, attributes, indexedQuery)
-					repeatedBlockOutput := writeNestedBlock(sortedInnerAttributes, schemaBlock.NestedBlocks[block].Block, attr)
-					appendBlock(&output, block, nestedBlockOutput, repeatedBlockOutput)
-				}
-			case map[string]interface{}:
-				nestedBlockOutput := nestBlocks(schemaBlock.NestedBlocks[block].Block, attributes, query)
-				repeatedBlockOutput := writeNestedBlock(sortedInnerAttributes, schemaBlock.NestedBlocks[block].Block, attribute.(map[string]interface{}))
-				appendBlock(&output, block, nestedBlockOutput, repeatedBlockOutput)
-			default:
-				log.Debugf("unexpected attribute struct type %T for block %s", attribute, block)
-			}
-		} else {
-			log.Debugf("nested mode %q for %s not recognised", schemaBlock.NestedBlocks[block].NestingMode, block)
-		}
-	}
-
-	return output
-}
-
-func appendBlock(output *string, block, nestedBlockOutput, repeatedBlockOutput string) {
-	if repeatedBlockOutput != "" {
-		*output += block + " {\n"
-		*output += repeatedBlockOutput
-
-		if nestedBlockOutput != "" {
-			*output += nestedBlockOutput
-		}
-		*output += "}\n"
-	} else if repeatedBlockOutput == "" && nestedBlockOutput != "" {
-		*output += block + " {\n"
-
-		if nestedBlockOutput != "" {
-			*output += nestedBlockOutput
-		}
-		*output += "}\n"
-	}
-}
-
-func writeNestedBlock(attributes []string, schemaBlock *tfjson.SchemaBlock, attrStruct map[string]interface{}) string {
-	nestedBlockOutput := ""
-
-	for _, attrName := range attributes {
-		ty := schemaBlock.Attributes[attrName].AttributeType
-
-		switch {
-		case ty.IsPrimitiveType():
-			switch ty {
-			case cty.String, cty.Bool, cty.Number:
-				nestedBlockOutput += writeAttrLine(attrName, attrStruct[attrName], false)
-			default:
-				log.Debugf("unexpected primitive type %q", ty.FriendlyName())
->>>>>>> b438fdef
 			}
 		}
 	}
